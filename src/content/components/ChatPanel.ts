import { Constants } from '../../utils/constants';
import { ThemeManager } from '../../utils/ThemeManager';
import { Logger } from '../../utils/logger';
import { StorageManager } from '../../utils/storage';
import { AIServiceFactory } from '../../ai/AIServiceFactory';
import { ChatMessage, GeneratedAnswer } from '../../types/language-model';
import { FieldInjector } from '../FieldInjector';

export class ChatPanel {
    private element: HTMLElement | null = null;
    private shadowRoot: ShadowRoot | null = null;
    private chatHistory: ChatMessage[] = [];
    private isVisible = false;
    private viewModeContext: any = null;
    private isAtBottom = true;
    private autoScrollEnabled = true;
    private messagesContainer: HTMLElement | null = null;
    private scrollToBottomBtn: HTMLElement | null = null;
<<<<<<< HEAD
    private generatedAnswers: GeneratedAnswer[] = [];
    private fieldInjector: FieldInjector;
=======
>>>>>>> 7843d1ea

    constructor() {
        this.fieldInjector = new FieldInjector();
        this.createElement();
        this.loadChatHistory();
    }

    /**
     * Create the modern chat panel with enhanced UX
     */
    private createElement(): void {
        this.element = document.createElement('div');
        this.element.id = Constants.IDS.CHAT_PANEL;
        this.element.style.cssText = `
            position: fixed;
            top: 50%;
            left: 50%;
            transform: translate(-50%, -50%);
            width: min(90vw, ${Constants.UI_DIMENSIONS.CHAT_PANEL.WIDTH}px);
            height: min(85vh, ${Constants.UI_DIMENSIONS.CHAT_PANEL.HEIGHT}px);
            z-index: ${Constants.Z_INDEX.CHAT_PANEL};
            display: none;
            pointer-events: auto;
        `;

        // Create shadow DOM
        this.shadowRoot = this.element.attachShadow({ mode: 'open' });

        // Create modern chat interface
        this.shadowRoot.innerHTML = `
            <div class="chat-panel">
                <div class="chat-header">
                    <div class="header-content">
                        <div class="header-title">
                            <div class="title-icon">
                                <svg viewBox="0 0 24 24" fill="none" stroke="currentColor" stroke-width="2" stroke-linecap="round" stroke-linejoin="round">
                                    <path d="M21 15a2 2 0 0 1-2 2H7l-4 4V5a2 2 0 0 1 2-2h14a2 2 0 0 1 2 2z"/>
                                </svg>
                            </div>
                            <div class="title-text">
                                <h2>Netherite Assistant</h2>
                                <span class="subtitle">AI-Powered Chat</span>
                            </div>
                        </div>
                        <div class="header-actions">
                            <button id="newChatBtn" class="header-btn" title="Start New Chat">
                                <svg viewBox="0 0 24 24" fill="none" stroke="currentColor" stroke-width="2" stroke-linecap="round" stroke-linejoin="round">
                                    <path d="M21 12a9 9 0 0 0-9-9 9.75 9.75 0 0 0-6.74 2.74L3 8"/>
                                    <path d="M3 3v5h5"/>
                                    <path d="M3 12a9 9 0 0 0 9 9 9.75 9.75 0 0 0 6.74-2.74L21 16"/>
                                    <path d="M16 16h5v5"/>
                                </svg>
                            </button>
                            <button id="closeBtn" class="header-btn close" title="Close Chat">
                                <svg viewBox="0 0 24 24" fill="none" stroke="currentColor" stroke-width="2" stroke-linecap="round" stroke-linejoin="round">
                                    <line x1="18" y1="6" x2="6" y2="18"/>
                                    <line x1="6" y1="6" x2="18" y2="18"/>
                                </svg>
                            </button>
                        </div>
                    </div>
                </div>

                <div class="chat-messages-wrapper">
                    <div class="chat-messages" id="chatMessages">
                        <div class="welcome-message">
                            <div class="welcome-icon">
                                <svg viewBox="0 0 24 24" fill="none" stroke="currentColor" stroke-width="2" stroke-linecap="round" stroke-linejoin="round">
                                    <path d="M7 9a2 2 0 1 1 4 0v5a2 2 0 0 1-4 0V9z"/>
                                    <path d="M17 9a2 2 0 1 1 4 0v5a2 2 0 0 1-4 0V9z"/>
                                    <path d="M7 9V6a7 7 0 0 1 14 0v4.5"/>
                                    <path d="M7 13.5v3a7 7 0 0 0 14 0v-4"/>
                                </svg>
                            </div>
                            <h3>Welcome to Netherite AI Assistant!</h3>
                            <p>I can help you analyze this page and fill forms intelligently.</p>
                            <div class="features-list">
                                <div class="feature">
                                    <span class="feature-icon">🔍</span>
                                    <span>Type your message to start a conversation</span>
                                </div>
                                <div class="feature">
                                    <span class="feature-icon">📄</span>
                                    <span>Use <strong>@doc</strong> to reference your uploaded document</span>
                                </div>
                                <div class="feature">
                                    <span class="feature-icon">⚡</span>
                                    <span>Get instant AI-powered assistance</span>
                                </div>
                            </div>
                        </div>
                    </div>
                    
                    <button id="scrollToBottomBtn" class="scroll-to-bottom" style="display: none;" title="Scroll to bottom">
                        <svg viewBox="0 0 24 24" fill="none" stroke="currentColor" stroke-width="2" stroke-linecap="round" stroke-linejoin="round">
                            <polyline points="7,13 12,18 17,13"/>
                            <polyline points="7,6 12,11 17,6"/>
                        </svg>
                    </button>
                </div>

                <div class="chat-input-area">
                    <div class="input-status">
                        <div class="document-status" id="documentStatus"></div>
                        <div class="typing-indicator" id="typingIndicator" style="display: none;">
                            <div class="typing-dots">
                                <span class="dot"></span>
                                <span class="dot"></span>
                                <span class="dot"></span>
                            </div>
                            <span class="typing-text">AI is thinking...</span>
                        </div>
                    </div>
<<<<<<< HEAD
                    
                    <!-- Apply Form Answers Section -->
                    <div class="apply-section" id="applySection" style="display: none;">
                        <div class="apply-header">
                            <div class="apply-icon">
                                <svg viewBox="0 0 24 24" fill="none" stroke="currentColor" stroke-width="2" stroke-linecap="round" stroke-linejoin="round">
                                    <polyline points="20,6 9,17 4,12"/>
                                </svg>
                            </div>
                            <div class="apply-text">
                                <h4>Form Filling Ready</h4>
                                <span id="applyDescription">AI has generated form answers</span>
                            </div>
                        </div>
                        <div class="apply-actions">
                            <button id="previewBtn" class="preview-btn" title="Preview Answers">
                                <svg viewBox="0 0 24 24" fill="none" stroke="currentColor" stroke-width="2" stroke-linecap="round" stroke-linejoin="round">
                                    <path d="M1 12s4-8 11-8 11 8 11 8-4 8-11 8-11-8-11-8z"/>
                                    <circle cx="12" cy="12" r="3"/>
                                </svg>
                                Preview
                            </button>
                            <button id="applyBtn" class="apply-btn" title="Apply to Form">
                                <svg viewBox="0 0 24 24" fill="none" stroke="currentColor" stroke-width="2" stroke-linecap="round" stroke-linejoin="round">
                                    <polyline points="20,6 9,17 4,12"/>
                                </svg>
                                Apply Now
                            </button>
                        </div>
                    </div>
                    
=======
>>>>>>> 7843d1ea
                    <div class="input-container">
                        <textarea id="chatInput" placeholder="Ask me anything about this page or type @doc to reference your document..." rows="1"></textarea>
                        <button id="sendBtn" class="send-btn" title="Send Message">
                            <svg class="send-icon" viewBox="0 0 24 24" fill="none" stroke="currentColor" stroke-width="2" stroke-linecap="round" stroke-linejoin="round">
                                <line x1="22" y1="2" x2="11" y2="13"/>
                                <polygon points="22,2 15,22 11,13 2,9 22,2"/>
                            </svg>
                        </button>
                    </div>
                </div>
            </div>

            <style>
                * {
                    box-sizing: border-box;
                    font-family: -apple-system, BlinkMacSystemFont, "Segoe UI", Roboto, "Helvetica Neue", Arial, sans-serif;
                }

                .chat-panel {
                    width: 100%;
                    height: 100%;
                    display: flex;
                    flex-direction: column;
                    background: #ffffff;
                    border-radius: 16px;
                    box-shadow: 0 20px 25px -5px rgba(0, 0, 0, 0.1), 0 10px 10px -5px rgba(0, 0, 0, 0.04);
                    border: 1px solid rgba(0, 0, 0, 0.05);
                    overflow: hidden;
                    animation: slideUp 0.3s cubic-bezier(0.16, 1, 0.3, 1);
<<<<<<< HEAD
                }

                @keyframes slideUp {
                    from {
                        opacity: 0;
                        transform: translateY(20px) scale(0.95);
                    }
                    to {
                        opacity: 1;
                        transform: translateY(0) scale(1);
                    }
                }

=======
                }

                @keyframes slideUp {
                    from {
                        opacity: 0;
                        transform: translateY(20px) scale(0.95);
                    }
                    to {
                        opacity: 1;
                        transform: translateY(0) scale(1);
                    }
                }

>>>>>>> 7843d1ea
                /* Header Styling */
                .chat-header {
                    background: linear-gradient(135deg, #667eea 0%, #764ba2 100%);
                    color: white;
                    padding: 20px 24px;
                    flex-shrink: 0;
                }

                .header-content {
                    display: flex;
                    justify-content: space-between;
                    align-items: center;
                }

                .header-title {
                    display: flex;
                    align-items: center;
                    gap: 12px;
                }

                .title-icon svg {
                    width: 24px;
                    height: 24px;
                }

                .title-text h2 {
                    margin: 0;
                    font-size: 18px;
                    font-weight: 600;
                    line-height: 1.2;
                }

                .subtitle {
                    font-size: 12px;
                    opacity: 0.8;
                    font-weight: 400;
                }

                .header-actions {
                    display: flex;
                    gap: 8px;
                }

                .header-btn {
                    width: 36px;
                    height: 36px;
                    border: none;
                    border-radius: 8px;
                    background: rgba(255, 255, 255, 0.1);
                    color: white;
                    cursor: pointer;
                    transition: all 0.2s cubic-bezier(0.4, 0, 0.2, 1);
                    display: flex;
                    align-items: center;
                    justify-content: center;
                    backdrop-filter: blur(10px);
                }

                .header-btn svg {
                    width: 16px;
                    height: 16px;
                }

                .header-btn:hover {
                    background: rgba(255, 255, 255, 0.2);
                    transform: scale(1.05);
                }

                .header-btn:active {
                    transform: scale(0.95);
                }

                /* Messages Area */
                .chat-messages-wrapper {
                    flex: 1;
                    position: relative;
                    overflow: hidden;
                }

                .chat-messages {
                    height: 100%;
                    overflow-y: auto;
                    padding: 24px;
                    display: flex;
                    flex-direction: column;
                    gap: 16px;
                    scroll-behavior: smooth;
                }

                .chat-messages::-webkit-scrollbar {
                    width: 6px;
                }

                .chat-messages::-webkit-scrollbar-track {
                    background: #f1f5f9;
                }

                .chat-messages::-webkit-scrollbar-thumb {
                    background: #cbd5e1;
                    border-radius: 3px;
<<<<<<< HEAD
                }

                .chat-messages::-webkit-scrollbar-thumb:hover {
                    background: #94a3b8;
                }

=======
                }

                .chat-messages::-webkit-scrollbar-thumb:hover {
                    background: #94a3b8;
                }

>>>>>>> 7843d1ea
                /* Welcome Message */
                .welcome-message {
                    text-align: center;
                    padding: 32px 24px;
                    background: linear-gradient(135deg, #f8fafc 0%, #f1f5f9 100%);
                    border-radius: 16px;
                    border: 1px solid #e2e8f0;
                }

                .welcome-icon svg {
                    width: 48px;
                    height: 48px;
                    color: #667eea;
                    margin-bottom: 16px;
                }

                .welcome-message h3 {
                    margin: 0 0 8px 0;
                    font-size: 18px;
                    font-weight: 600;
                    color: #1e293b;
                }

                .welcome-message p {
                    margin: 0 0 20px 0;
                    color: #64748b;
                    font-size: 14px;
                    line-height: 1.5;
                }

                .features-list {
                    display: flex;
                    flex-direction: column;
                    gap: 12px;
                    text-align: left;
                    max-width: 320px;
                    margin: 0 auto;
                }

                .feature {
                    display: flex;
                    align-items: center;
                    gap: 12px;
                    padding: 12px;
                    background: white;
                    border-radius: 12px;
                    border: 1px solid #e2e8f0;
<<<<<<< HEAD
                }

                .feature-icon {
                    font-size: 16px;
                    flex-shrink: 0;
                }

                .feature span:last-child {
                    font-size: 13px;
                    color: #475569;
                    line-height: 1.4;
                }

=======
                }

                .feature-icon {
                    font-size: 16px;
                    flex-shrink: 0;
                }

                .feature span:last-child {
                    font-size: 13px;
                    color: #475569;
                    line-height: 1.4;
                }

>>>>>>> 7843d1ea
                /* Chat Messages */
                .message {
                    max-width: 75%;
                    padding: 16px 20px;
                    border-radius: 20px;
                    font-size: 14px;
                    line-height: 1.5;
                    word-wrap: break-word;
                    position: relative;
                    animation: messageSlideIn 0.3s cubic-bezier(0.16, 1, 0.3, 1);
                }

                @keyframes messageSlideIn {
                    from {
                        opacity: 0;
                        transform: translateY(10px) scale(0.95);
                    }
                    to {
                        opacity: 1;
                        transform: translateY(0) scale(1);
                    }
                }

                .message.user {
                    align-self: flex-end;
                    background: linear-gradient(135deg, #667eea 0%, #764ba2 100%);
                    color: white;
                    border-bottom-right-radius: 8px;
                    box-shadow: 0 4px 12px rgba(102, 126, 234, 0.3);
                }

                .message.assistant {
                    align-self: flex-start;
                    background: #f8fafc;
                    border: 1px solid #e2e8f0;
                    color: #1e293b;
                    border-bottom-left-radius: 8px;
                    box-shadow: 0 2px 8px rgba(0, 0, 0, 0.05);
                }

                .message .content {
                    margin-bottom: 4px;
                }

                .message .timestamp {
                    font-size: 11px;
                    opacity: 0.7;
                    font-weight: 500;
                }

                /* Scroll to Bottom Button */
                .scroll-to-bottom {
                    position: absolute;
                    bottom: 16px;
                    left: 50%;
                    transform: translateX(-50%);
                    width: 40px;
                    height: 40px;
                    border: none;
                    border-radius: 50%;
                    background: #667eea;
                    color: white;
                    cursor: pointer;
                    box-shadow: 0 4px 12px rgba(102, 126, 234, 0.3);
                    transition: all 0.2s cubic-bezier(0.4, 0, 0.2, 1);
                    display: flex;
                    align-items: center;
                    justify-content: center;
                }

                .scroll-to-bottom svg {
                    width: 16px;
                    height: 16px;
                }

                .scroll-to-bottom:hover {
                    transform: translateX(-50%) scale(1.1);
                    box-shadow: 0 6px 16px rgba(102, 126, 234, 0.4);
<<<<<<< HEAD
                }

                /* Input Area */
                .chat-input-area {
                    padding: 16px 24px 24px;
                    border-top: 1px solid #e2e8f0;
                    background: #fafbfc;
                    flex-shrink: 0;
                }

=======
                }

                /* Input Area */
                .chat-input-area {
                    padding: 16px 24px 24px;
                    border-top: 1px solid #e2e8f0;
                    background: #fafbfc;
                    flex-shrink: 0;
                }

>>>>>>> 7843d1ea
                .input-status {
                    display: flex;
                    justify-content: space-between;
                    align-items: center;
                    margin-bottom: 12px;
                    min-height: 20px;
                }

                .document-status {
                    font-size: 12px;
                    color: #64748b;
                    font-weight: 500;
                }

                .typing-indicator {
                    display: flex;
                    align-items: center;
                    gap: 8px;
                    color: #667eea;
                    font-size: 12px;
                    font-weight: 500;
                }

                .typing-dots {
                    display: flex;
                    gap: 4px;
                }

                .typing-indicator .dot {
                    width: 4px;
                    height: 4px;
                    border-radius: 50%;
                    background: #667eea;
                    animation: typingPulse 1.4s infinite ease-in-out;
                }

                .typing-indicator .dot:nth-child(2) {
                    animation-delay: 0.2s;
                }

                .typing-indicator .dot:nth-child(3) {
                    animation-delay: 0.4s;
                }

                @keyframes typingPulse {
                    0%, 60%, 100% {
                        opacity: 0.3;
                        transform: scale(0.8);
                    }
                    30% {
                        opacity: 1;
                        transform: scale(1);
                    }
                }

<<<<<<< HEAD
                /* Apply Section */
                .apply-section {
                    background: linear-gradient(135deg, #f0f9ff 0%, #e0f2fe 100%);
                    border: 2px solid #0ea5e9;
                    border-radius: 16px;
                    padding: 16px;
                    margin-bottom: 16px;
                    animation: slideUp 0.3s cubic-bezier(0.16, 1, 0.3, 1);
                }

                .apply-header {
                    display: flex;
                    align-items: center;
                    gap: 12px;
                    margin-bottom: 16px;
                }

                .apply-icon {
                    width: 32px;
                    height: 32px;
                    background: #0ea5e9;
                    border-radius: 8px;
                    display: flex;
                    align-items: center;
                    justify-content: center;
                    flex-shrink: 0;
                }

                .apply-icon svg {
                    width: 16px;
                    height: 16px;
                    color: white;
                }

                .apply-text h4 {
                    margin: 0 0 4px 0;
                    font-size: 14px;
                    font-weight: 600;
                    color: #0c4a6e;
                }

                .apply-text span {
                    font-size: 12px;
                    color: #0369a1;
                    font-weight: 500;
                }

                .apply-actions {
                    display: flex;
                    gap: 12px;
                }

                .preview-btn, .apply-btn {
                    flex: 1;
                    height: 40px;
                    border: none;
                    border-radius: 12px;
                    font-size: 13px;
                    font-weight: 600;
                    cursor: pointer;
                    transition: all 0.2s cubic-bezier(0.4, 0, 0.2, 1);
                    display: flex;
                    align-items: center;
                    justify-content: center;
                    gap: 8px;
                }

                .preview-btn {
                    background: white;
                    color: #0369a1;
                    border: 2px solid #e0f2fe;
                }

                .preview-btn:hover {
                    background: #f0f9ff;
                    border-color: #0ea5e9;
                    transform: translateY(-1px);
                }

                .apply-btn {
                    background: linear-gradient(135deg, #0ea5e9 0%, #0369a1 100%);
                    color: white;
                    box-shadow: 0 4px 12px rgba(14, 165, 233, 0.3);
                }

                .apply-btn:hover {
                    transform: translateY(-2px);
                    box-shadow: 0 6px 16px rgba(14, 165, 233, 0.4);
                }

                .apply-btn:active, .preview-btn:active {
                    transform: translateY(0);
                }

                .preview-btn svg, .apply-btn svg {
                    width: 14px;
                    height: 14px;
                }

                .input-container {
                    display: flex;
                    gap: 12px;
                    align-items: flex-end;
                    background: white;
                    border: 2px solid #e2e8f0;
                    border-radius: 16px;
                    padding: 4px 4px 4px 16px;
                    transition: border-color 0.2s ease;
                }

                .input-container:focus-within {
                    border-color: #667eea;
                    box-shadow: 0 0 0 3px rgba(102, 126, 234, 0.1);
                }

                #chatInput {
                    flex: 1;
                    min-height: 20px;
                    max-height: 120px;
                    padding: 12px 0;
                    border: none;
                    background: transparent;
                    color: #1e293b;
                    font-family: inherit;
                    font-size: 14px;
                    line-height: 1.5;
                    resize: none;
                    outline: none;
                }

=======
                .input-container {
                    display: flex;
                    gap: 12px;
                    align-items: flex-end;
                    background: white;
                    border: 2px solid #e2e8f0;
                    border-radius: 16px;
                    padding: 4px 4px 4px 16px;
                    transition: border-color 0.2s ease;
                }

                .input-container:focus-within {
                    border-color: #667eea;
                    box-shadow: 0 0 0 3px rgba(102, 126, 234, 0.1);
                }

                #chatInput {
                    flex: 1;
                    min-height: 20px;
                    max-height: 120px;
                    padding: 12px 0;
                    border: none;
                    background: transparent;
                    color: #1e293b;
                    font-family: inherit;
                    font-size: 14px;
                    line-height: 1.5;
                    resize: none;
                    outline: none;
                }

>>>>>>> 7843d1ea
                #chatInput::placeholder {
                    color: #94a3b8;
                }

                .send-btn {
                    width: 40px;
                    height: 40px;
                    border: none;
                    border-radius: 12px;
                    background: linear-gradient(135deg, #667eea 0%, #764ba2 100%);
                    color: white;
                    cursor: pointer;
                    transition: all 0.2s cubic-bezier(0.4, 0, 0.2, 1);
                    display: flex;
                    align-items: center;
                    justify-content: center;
                    flex-shrink: 0;
                }

                .send-btn svg {
                    width: 18px;
                    height: 18px;
                }

                .send-btn:hover {
                    transform: scale(1.05);
                    box-shadow: 0 4px 12px rgba(102, 126, 234, 0.3);
                }

                .send-btn:active {
                    transform: scale(0.95);
                }

                .send-btn:disabled {
                    opacity: 0.5;
                    cursor: not-allowed;
                    transform: none;
                }

                /* Dark mode support */
                @media (prefers-color-scheme: dark) {
                    .chat-panel {
                        background: #1e293b;
                        border: 1px solid #334155;
                    }

                    .welcome-message {
                        background: linear-gradient(135deg, #334155 0%, #475569 100%);
                        border: 1px solid #475569;
                    }

                    .welcome-message h3 {
                        color: #f1f5f9;
                    }

                    .welcome-message p {
                        color: #cbd5e1;
                    }

                    .feature {
                        background: #475569;
                        border: 1px solid #64748b;
                        color: #f1f5f9;
                    }

                    .message.assistant {
                        background: #334155;
                        border: 1px solid #475569;
                        color: #f1f5f9;
                    }

                    .chat-input-area {
                        background: #334155;
                        border-top: 1px solid #475569;
                    }

                    .input-container {
                        background: #475569;
                        border: 2px solid #64748b;
                    }

                    #chatInput {
                        color: #f1f5f9;
                    }

                    #chatInput::placeholder {
                        color: #94a3b8;
                    }
                }

                /* Responsive design */
                @media (max-width: 768px) {
                    .chat-messages {
                        padding: 16px;
                    }

                    .message {
                        max-width: 85%;
                        padding: 12px 16px;
                    }

                    .welcome-message {
                        padding: 24px 20px;
                    }

                    .features-list {
                        max-width: 100%;
                    }
                }
            </style>
        `;

        // Set up event listeners
        this.setupEventListeners();

        // Add to document
        document.body.appendChild(this.element);

        Logger.ui('Chat panel created', 'ChatPanel');
    }

    /**
     * Set up event listeners for chat interactions
     */
    private setupEventListeners(): void {
        if (!this.shadowRoot) return;

        const chatInput = this.shadowRoot.getElementById('chatInput') as HTMLTextAreaElement;
        const sendBtn = this.shadowRoot.getElementById('sendBtn');
        const closeBtn = this.shadowRoot.getElementById('closeBtn');
        const newChatBtn = this.shadowRoot.getElementById('newChatBtn');
        const applyBtn = this.shadowRoot.getElementById('applyBtn');
        const previewBtn = this.shadowRoot.getElementById('previewBtn');

        // Send message on button click
        sendBtn?.addEventListener('click', () => {
            this.handleSendMessage();
        });

        // Send message on Enter (Shift+Enter for new line)
        chatInput?.addEventListener('keydown', (e) => {
            if (e.key === 'Enter' && !e.shiftKey) {
                e.preventDefault();
                this.handleSendMessage();
            }
        });

        // Close chat panel
        closeBtn?.addEventListener('click', () => {
            this.hide();
        });

        // Start new chat
        newChatBtn?.addEventListener('click', () => {
            this.startNewChat();
        });

        // Apply form answers
        applyBtn?.addEventListener('click', () => {
            this.handleApplyFormAnswers();
        });

        // Preview form answers
        previewBtn?.addEventListener('click', () => {
            this.handlePreviewFormAnswers();
        });

        // Auto-resize textarea
        chatInput?.addEventListener('input', () => {
            this.autoResizeTextarea(chatInput);
        });

        // Setup auto-scroll functionality
        this.setupAutoScroll();

        // Close on escape key
        document.addEventListener('keydown', (e) => {
            if (e.key === 'Escape' && this.isVisible) {
                this.hide();
            }
        });
    }

    /**
     * Handle sending a message
     */
    private async handleSendMessage(): Promise<void> {
        const chatInput = this.shadowRoot?.getElementById('chatInput') as HTMLTextAreaElement;
        const message = chatInput?.value.trim();

        if (!message) return;

        try {
            // Clear input and disable send button
            chatInput.value = '';
            this.setSendButtonState(false);
            
            // Add user message to chat
            this.addMessage('user', message);

            // Show typing indicator
            this.showTypingIndicator(true);

            // Process @doc replacement
            const processedMessage = await this.processDocumentReference(message);

            // Generate AI response
            const aiService = AIServiceFactory.getInstance();
            const response = await aiService.generateChatResponse(
                processedMessage,
                this.chatHistory.slice(-10), // Last 10 messages for context
                {
                    purpose: this.viewModeContext?.pageInfo?.title,
                    fields: this.viewModeContext?.formFields ? 
                        this.viewModeContext.formFields.map((f: any) => f.label).join(', ') : undefined
                }
            );

            // Add AI response to chat
            this.addMessage('assistant', response);

            // Check if this was a form-filling request and we have detected fields
            await this.checkForFormFillingResponse(processedMessage, response);

        } catch (error) {
            Logger.error('Error generating chat response:', error);
            this.addMessage('assistant', '❌ Sorry, I encountered an error. Please try again.');
        } finally {
            // Re-enable send button and hide typing indicator
            this.setSendButtonState(true);
            this.showTypingIndicator(false);
            
            // Save chat history
            this.saveChatHistory();
        }
    }

    /**
     * Check if the response contains form filling answers and show apply section
     */
    private async checkForFormFillingResponse(userMessage: string, aiResponse: string): Promise<void> {
        // Check if user asked for form filling help
        const formFillingKeywords = ['fill', 'form', 'complete', 'apply', 'submit', 'answer'];
        const isFormFillingRequest = formFillingKeywords.some(keyword => 
            userMessage.toLowerCase().includes(keyword)
        );

        // Check if we have form fields detected and AI provided structured answers
        if (isFormFillingRequest && this.viewModeContext?.formFields?.length > 0) {
            try {
                // Parse AI response for field answers (look for field → answer patterns)
                const answers = this.parseFormAnswersFromResponse(aiResponse);

                if (answers && answers.length > 0) {
                    this.showApplySection(answers);
                }
            } catch (error) {
                Logger.debug('Could not parse form answers from response:', error);
            }
        }
    }

    /**
     * Parse structured form answers from AI response
     */
    private parseFormAnswersFromResponse(response: string): GeneratedAnswer[] {
        const answers: GeneratedAnswer[] = [];

        // Look for patterns like "📝 Field Name → Answer" or "Field Name: Answer"
        const patterns = [
            /📝\s*([^→]+)\s*→\s*([^\n]+)/g,
            /\*\*([^:]+):\*\*\s*([^\n]+)/g,
            /(\w+[\w\s]*?):\s*([^\n]+)/g
        ];

        for (const pattern of patterns) {
            let match;
            while ((match = pattern.exec(response)) !== null) {
                const fieldLabel = match[1].trim();
                const answer = match[2].trim();

                // Skip if already found this field
                if (answers.some(a => a.fieldLabel.toLowerCase() === fieldLabel.toLowerCase())) {
                    continue;
                }

                // Try to match with detected form fields
                const matchingField = this.viewModeContext?.formFields?.find((field: any) => 
                    field.label.toLowerCase().includes(fieldLabel.toLowerCase()) ||
                    fieldLabel.toLowerCase().includes(field.label.toLowerCase())
                );

                if (matchingField) {
                    answers.push({
                        fieldLabel: fieldLabel,
                        fieldType: matchingField.type,
                        answer: answer,
                        confidence: 0.8 // Default confidence
                    });
                }
            }

            // If we found answers with this pattern, break
            if (answers.length > 0) break;
        }

        // If no structured answers found, try to generate simple answers for all fields
        if (answers.length === 0 && this.viewModeContext?.formFields) {
            for (const field of this.viewModeContext.formFields) {
                // Generate simple answers based on field type and label
                const answer = this.generateSimpleAnswer(field);
                if (answer) {
                    answers.push({
                        fieldLabel: field.label,
                        fieldType: field.type,
                        answer: answer,
                        confidence: 0.6
                    });
                }
            }
        }

        Logger.debug('Parsed form answers:', answers);
        return answers;
    }

    /**
     * Generate a simple answer for a form field
     */
    private generateSimpleAnswer(field: any): string | null {
        const label = field.label.toLowerCase();
        
        // Common field patterns and default answers
        if (label.includes('name')) {
            return 'John Doe';
        } else if (label.includes('email')) {
            return 'john.doe@example.com';
        } else if (label.includes('phone')) {
            return '(555) 123-4567';
        } else if (label.includes('company') || label.includes('organization')) {
            return 'Tech Corp';
        } else if (label.includes('title') || label.includes('position')) {
            return 'Software Developer';
        } else if (label.includes('address')) {
            return '123 Main Street';
        } else if (label.includes('city')) {
            return 'San Francisco';
        } else if (label.includes('state') || label.includes('province')) {
            return 'CA';
        } else if (label.includes('zip') || label.includes('postal')) {
            return '94102';
        } else if (label.includes('country')) {
            return 'United States';
        } else if (field.type === 'textarea') {
            return 'This is a sample response for the form field.';
        } else if (field.type === 'select') {
            return 'Option 1'; // Would need to inspect actual options
        }
        
        return null;
    }

    /**
     * Process @doc references in user message
     */
    private async processDocumentReference(message: string): Promise<string> {
        if (!message.includes('@doc')) {
            return message;
        }

        const document = await StorageManager.getCurrentDocument();
        
        if (!document) {
            // Show error in UI
            this.updateDocumentStatus('No document uploaded. Please upload a document first.');
            return message.replace(/@doc/g, '[No document available]');
        }

        // Replace @doc with document content
        const docContext = `
[Document: ${document.name}]
${document.content}
[End of Document]
        `;

        // Update UI to show document is being referenced
        this.updateDocumentStatus(`📄 Referencing: ${document.name}`);

        return message.replace(/@doc/g, docContext);
    }

    /**
     * Add a message to the chat
     */
    private addMessage(role: 'user' | 'assistant', content: string): void {
        const chatMessages = this.shadowRoot?.getElementById('chatMessages');
        if (!chatMessages) return;

        // Remove welcome message if this is the first real message
        const welcomeMessage = chatMessages.querySelector('.welcome-message');
        if (welcomeMessage && this.chatHistory.length === 0) {
            welcomeMessage.remove();
        }

        // Create message element
        const messageElement = document.createElement('div');
        messageElement.className = `message ${role}`;
        
        const timestamp = new Date().toLocaleTimeString();
        messageElement.innerHTML = `
            <div class="content">${this.formatMessageContent(content)}</div>
            <div class="timestamp">${timestamp}</div>
        `;

        chatMessages.appendChild(messageElement);

        // Add to history
        const message: ChatMessage = {
            role,
            content,
            timestamp: Date.now()
        };
        this.chatHistory.push(message);

        // Auto scroll to bottom if enabled
        if (this.autoScrollEnabled) {
            setTimeout(() => {
                this.scrollToBottom(true);
            }, 100);
        }

        Logger.ui(`Message added: ${role}`, 'ChatPanel');
    }

    /**
     * Format message content with basic markdown-like formatting
     */
    private formatMessageContent(content: string): string {
        return content
            .replace(/\*\*(.*?)\*\*/g, '<strong>$1</strong>')
            .replace(/\*(.*?)\*/g, '<em>$1</em>')
            .replace(/`(.*?)`/g, '<code>$1</code>')
            .replace(/\n/g, '<br>');
    }

    /**
     * Auto-resize textarea based on content
     */
    private autoResizeTextarea(textarea: HTMLTextAreaElement): void {
        textarea.style.height = 'auto';
        textarea.style.height = Math.min(textarea.scrollHeight, 120) + 'px';
    }

    /**
     * Setup auto-scroll functionality
     */
    private setupAutoScroll(): void {
        if (!this.shadowRoot) return;

        this.messagesContainer = this.shadowRoot.getElementById('chatMessages');
        this.scrollToBottomBtn = this.shadowRoot.getElementById('scrollToBottomBtn');

        if (this.messagesContainer) {
            // Monitor scroll position
            this.messagesContainer.addEventListener('scroll', () => {
                this.updateScrollState();
            });

            // Disable auto scroll on user scroll
            this.messagesContainer.addEventListener('wheel', () => {
                this.autoScrollEnabled = false;
            });

            this.messagesContainer.addEventListener('touchmove', () => {
                this.autoScrollEnabled = false;
            });
        }

        // Scroll to bottom button click
        this.scrollToBottomBtn?.addEventListener('click', () => {
            this.scrollToBottom(true);
            this.autoScrollEnabled = true;
        });
    }

    /**
     * Update scroll state and button visibility
     */
    private updateScrollState(): void {
        if (!this.messagesContainer || !this.scrollToBottomBtn) return;

        const { scrollTop, scrollHeight, clientHeight } = this.messagesContainer;
        const threshold = 100; // Show button when 100px from bottom
        
        this.isAtBottom = scrollHeight - scrollTop - clientHeight < threshold;

        // Show/hide scroll to bottom button
        if (this.isAtBottom) {
            this.scrollToBottomBtn.style.display = 'none';
            this.autoScrollEnabled = true;
        } else {
            this.scrollToBottomBtn.style.display = 'flex';
        }
    }

    /**
     * Scroll to bottom with optional smooth behavior
     */
    private scrollToBottom(smooth: boolean = false): void {
        if (!this.messagesContainer) return;

        if (smooth) {
            this.messagesContainer.scrollTo({
                top: this.messagesContainer.scrollHeight,
                behavior: 'smooth'
            });
        } else {
            this.messagesContainer.scrollTop = this.messagesContainer.scrollHeight;
        }
    }

    /**
     * Set send button enabled/disabled state
     */
    private setSendButtonState(enabled: boolean): void {
        const sendBtn = this.shadowRoot?.getElementById('sendBtn') as HTMLButtonElement;
        if (sendBtn) {
            sendBtn.disabled = !enabled;
        }
    }

    /**
     * Show/hide typing indicator
     */
    private showTypingIndicator(show: boolean): void {
        const indicator = this.shadowRoot?.getElementById('typingIndicator');
        if (indicator) {
            indicator.style.display = show ? 'flex' : 'none';
        }
    }

    /**
     * Update document status display
     */
    private updateDocumentStatus(status: string): void {
        const statusElement = this.shadowRoot?.getElementById('documentStatus');
        if (statusElement) {
            statusElement.innerHTML = status;
        }
    }

<<<<<<< HEAD
    /**
     * Show apply section with form answers
     */
    private showApplySection(answers: GeneratedAnswer[]): void {
        this.generatedAnswers = answers;
        const applySection = this.shadowRoot?.getElementById('applySection');
        const applyDescription = this.shadowRoot?.getElementById('applyDescription');
        
        if (applySection && applyDescription) {
            applyDescription.textContent = `Ready to fill ${answers.length} form fields`;
            applySection.style.display = 'block';
            
            // Auto-hide after 30 seconds unless user interacts
            setTimeout(() => {
                if (applySection.style.display === 'block') {
                    applySection.style.display = 'none';
                }
            }, 30000);
        }
    }

    /**
     * Hide apply section
     */
    private hideApplySection(): void {
        const applySection = this.shadowRoot?.getElementById('applySection');
        if (applySection) {
            applySection.style.display = 'none';
        }
        this.generatedAnswers = [];
    }

    /**
     * Handle applying form answers
     */
    private async handleApplyFormAnswers(): Promise<void> {
        if (!this.generatedAnswers.length || !this.viewModeContext?.formFields) {
            this.addMessage('assistant', '❌ No form answers available to apply. Please ask for form filling help first.');
            return;
        }

        try {
            // Show loading state
            const applyBtn = this.shadowRoot?.getElementById('applyBtn') as HTMLButtonElement;
            if (applyBtn) {
                applyBtn.disabled = true;
                applyBtn.innerHTML = `
                    <svg viewBox="0 0 24 24" fill="none" stroke="currentColor" stroke-width="2" stroke-linecap="round" stroke-linejoin="round">
                        <path d="M21 12a9 9 0 0 0-9-9 9.75 9.75 0 0 0-6.74 2.74L3 8"/>
                        <path d="M3 3v5h5"/>
                        <path d="M3 12a9 9 0 0 0 9 9 9.75 9.75 0 0 0 6.74-2.74L21 16"/>
                        <path d="M16 16h5v5"/>
                    </svg>
                    Applying...
                `;
            }

            // Apply the answers to form fields
            const success = await this.fieldInjector.injectAnswers(
                this.generatedAnswers,
                this.viewModeContext.formFields
            );

            // Restore button state
            if (applyBtn) {
                applyBtn.disabled = false;
                applyBtn.innerHTML = `
                    <svg viewBox="0 0 24 24" fill="none" stroke="currentColor" stroke-width="2" stroke-linecap="round" stroke-linejoin="round">
                        <polyline points="20,6 9,17 4,12"/>
                    </svg>
                    Apply Now
                `;
            }

            if (success) {
                this.addMessage('assistant', '✅ Form fields have been successfully filled with AI-generated answers!');
                this.hideApplySection();
            } else {
                this.addMessage('assistant', '⚠️ Some form fields could not be filled. Please check the form and try again.');
            }

        } catch (error) {
            Logger.error('Error applying form answers:', error);
            this.addMessage('assistant', '❌ Failed to apply form answers. Please try again.');
        }
    }

    /**
     * Handle previewing form answers
     */
    private handlePreviewFormAnswers(): void {
        if (!this.generatedAnswers.length) {
            this.addMessage('assistant', '❌ No form answers available to preview.');
            return;
        }

        // Create preview message
        let previewText = '📋 **Form Answer Preview:**\n\n';
        this.generatedAnswers.forEach((answer, index) => {
            previewText += `**${index + 1}. ${answer.fieldLabel}**\n`;
            previewText += `${answer.answer}\n`;
            previewText += `*Confidence: ${Math.round(answer.confidence * 100)}%*\n\n`;
        });

        previewText += `Ready to apply ${this.generatedAnswers.length} answers to the form.`;

        this.addMessage('assistant', previewText);
    }
=======

>>>>>>> 7843d1ea



    /**
     * Start a new chat conversation
     */
    private startNewChat(): void {
        this.chatHistory = [];
        const chatMessages = this.shadowRoot?.getElementById('chatMessages');
        
        if (chatMessages) {
            chatMessages.innerHTML = `
                <div class="welcome-message">
                    <p>👋 Welcome to Netherite AI Assistant!</p>
                    <p>I can help you analyze this page and fill forms intelligently.</p>
                    <p>Type your message or use <strong>@doc</strong> to reference your uploaded document.</p>
                </div>
            `;
        }

        this.updateDocumentStatus('');
        Logger.ui('New chat started', 'ChatPanel');
    }

    /**
     * Set view mode context for enhanced AI responses
     */
    setViewModeContext(context: any): void {
        this.viewModeContext = context;
        Logger.debug('View mode context set', context);
    }

    /**
     * Load chat history from storage
     */
    private async loadChatHistory(): Promise<void> {
        try {
            this.chatHistory = await StorageManager.getChatHistory();
            
            // Restore messages in UI if any
            if (this.chatHistory.length > 0) {
                const chatMessages = this.shadowRoot?.getElementById('chatMessages');
                if (chatMessages) {
                    chatMessages.innerHTML = ''; // Clear welcome message
                    
                    this.chatHistory.forEach(message => {
                        this.addMessageToUI(message);
                    });
                }
            }
        } catch (error) {
            Logger.error('Failed to load chat history:', error);
        }
    }

    /**
     * Add message to UI without modifying history
     */
    private addMessageToUI(message: ChatMessage): void {
        const chatMessages = this.shadowRoot?.getElementById('chatMessages');
        if (!chatMessages) return;

        const messageElement = document.createElement('div');
        messageElement.className = `message ${message.role}`;
        
        const timestamp = new Date(message.timestamp).toLocaleTimeString();
        messageElement.innerHTML = `
            <div class="content">${this.formatMessageContent(message.content)}</div>
            <div class="timestamp">${timestamp}</div>
        `;

        chatMessages.appendChild(messageElement);
    }

    /**
     * Save chat history to storage
     */
    private async saveChatHistory(): Promise<void> {
        try {
            await StorageManager.saveChatHistory(this.chatHistory);
        } catch (error) {
            Logger.error('Failed to save chat history:', error);
        }
    }

    /**
     * Show the chat panel
     */
    show(): void {
        if (!this.element || this.isVisible) return;

        this.element.style.display = 'block';
        this.isVisible = true;

        // Focus on input
        setTimeout(() => {
            const chatInput = this.shadowRoot?.getElementById('chatInput') as HTMLTextAreaElement;
            chatInput?.focus();
        }, 100);

        Logger.ui('Chat panel shown', 'ChatPanel');
    }

    /**
     * Hide the chat panel
     */
    hide(): void {
        if (!this.element || !this.isVisible) return;

        this.element.style.display = 'none';
        this.isVisible = false;

        // Dispatch close event
        const event = new CustomEvent('netherite:chat-close');
        document.dispatchEvent(event);

        Logger.ui('Chat panel hidden', 'ChatPanel');
    }

    /**
     * Check if chat panel is visible
     */
    isOpen(): boolean {
        return this.isVisible;
    }

    /**
     * Destroy chat panel and clean up
     */
    destroy(): void {
        if (this.element) {
            ThemeManager.removeObserver(this.shadowRoot!);
            document.body.removeChild(this.element);
            this.element = null;
            this.shadowRoot = null;
        }

        Logger.ui('Chat panel destroyed', 'ChatPanel');
    }
}<|MERGE_RESOLUTION|>--- conflicted
+++ resolved
@@ -16,11 +16,8 @@
     private autoScrollEnabled = true;
     private messagesContainer: HTMLElement | null = null;
     private scrollToBottomBtn: HTMLElement | null = null;
-<<<<<<< HEAD
     private generatedAnswers: GeneratedAnswer[] = [];
     private fieldInjector: FieldInjector;
-=======
->>>>>>> 7843d1ea
 
     constructor() {
         this.fieldInjector = new FieldInjector();
@@ -134,7 +131,6 @@
                             <span class="typing-text">AI is thinking...</span>
                         </div>
                     </div>
-<<<<<<< HEAD
                     
                     <!-- Apply Form Answers Section -->
                     <div class="apply-section" id="applySection" style="display: none;">
@@ -166,8 +162,6 @@
                         </div>
                     </div>
                     
-=======
->>>>>>> 7843d1ea
                     <div class="input-container">
                         <textarea id="chatInput" placeholder="Ask me anything about this page or type @doc to reference your document..." rows="1"></textarea>
                         <button id="sendBtn" class="send-btn" title="Send Message">
@@ -197,7 +191,6 @@
                     border: 1px solid rgba(0, 0, 0, 0.05);
                     overflow: hidden;
                     animation: slideUp 0.3s cubic-bezier(0.16, 1, 0.3, 1);
-<<<<<<< HEAD
                 }
 
                 @keyframes slideUp {
@@ -211,21 +204,6 @@
                     }
                 }
 
-=======
-                }
-
-                @keyframes slideUp {
-                    from {
-                        opacity: 0;
-                        transform: translateY(20px) scale(0.95);
-                    }
-                    to {
-                        opacity: 1;
-                        transform: translateY(0) scale(1);
-                    }
-                }
-
->>>>>>> 7843d1ea
                 /* Header Styling */
                 .chat-header {
                     background: linear-gradient(135deg, #667eea 0%, #764ba2 100%);
@@ -326,21 +304,12 @@
                 .chat-messages::-webkit-scrollbar-thumb {
                     background: #cbd5e1;
                     border-radius: 3px;
-<<<<<<< HEAD
                 }
 
                 .chat-messages::-webkit-scrollbar-thumb:hover {
                     background: #94a3b8;
                 }
 
-=======
-                }
-
-                .chat-messages::-webkit-scrollbar-thumb:hover {
-                    background: #94a3b8;
-                }
-
->>>>>>> 7843d1ea
                 /* Welcome Message */
                 .welcome-message {
                     text-align: center;
@@ -388,7 +357,6 @@
                     background: white;
                     border-radius: 12px;
                     border: 1px solid #e2e8f0;
-<<<<<<< HEAD
                 }
 
                 .feature-icon {
@@ -402,21 +370,6 @@
                     line-height: 1.4;
                 }
 
-=======
-                }
-
-                .feature-icon {
-                    font-size: 16px;
-                    flex-shrink: 0;
-                }
-
-                .feature span:last-child {
-                    font-size: 13px;
-                    color: #475569;
-                    line-height: 1.4;
-                }
-
->>>>>>> 7843d1ea
                 /* Chat Messages */
                 .message {
                     max-width: 75%;
@@ -495,7 +448,6 @@
                 .scroll-to-bottom:hover {
                     transform: translateX(-50%) scale(1.1);
                     box-shadow: 0 6px 16px rgba(102, 126, 234, 0.4);
-<<<<<<< HEAD
                 }
 
                 /* Input Area */
@@ -506,18 +458,6 @@
                     flex-shrink: 0;
                 }
 
-=======
-                }
-
-                /* Input Area */
-                .chat-input-area {
-                    padding: 16px 24px 24px;
-                    border-top: 1px solid #e2e8f0;
-                    background: #fafbfc;
-                    flex-shrink: 0;
-                }
-
->>>>>>> 7843d1ea
                 .input-status {
                     display: flex;
                     justify-content: space-between;
@@ -573,7 +513,6 @@
                     }
                 }
 
-<<<<<<< HEAD
                 /* Apply Section */
                 .apply-section {
                     background: linear-gradient(135deg, #f0f9ff 0%, #e0f2fe 100%);
@@ -683,60 +622,6 @@
                     padding: 4px 4px 4px 16px;
                     transition: border-color 0.2s ease;
                 }
-
-                .input-container:focus-within {
-                    border-color: #667eea;
-                    box-shadow: 0 0 0 3px rgba(102, 126, 234, 0.1);
-                }
-
-                #chatInput {
-                    flex: 1;
-                    min-height: 20px;
-                    max-height: 120px;
-                    padding: 12px 0;
-                    border: none;
-                    background: transparent;
-                    color: #1e293b;
-                    font-family: inherit;
-                    font-size: 14px;
-                    line-height: 1.5;
-                    resize: none;
-                    outline: none;
-                }
-
-=======
-                .input-container {
-                    display: flex;
-                    gap: 12px;
-                    align-items: flex-end;
-                    background: white;
-                    border: 2px solid #e2e8f0;
-                    border-radius: 16px;
-                    padding: 4px 4px 4px 16px;
-                    transition: border-color 0.2s ease;
-                }
-
-                .input-container:focus-within {
-                    border-color: #667eea;
-                    box-shadow: 0 0 0 3px rgba(102, 126, 234, 0.1);
-                }
-
-                #chatInput {
-                    flex: 1;
-                    min-height: 20px;
-                    max-height: 120px;
-                    padding: 12px 0;
-                    border: none;
-                    background: transparent;
-                    color: #1e293b;
-                    font-family: inherit;
-                    font-size: 14px;
-                    line-height: 1.5;
-                    resize: none;
-                    outline: none;
-                }
-
->>>>>>> 7843d1ea
                 #chatInput::placeholder {
                     color: #94a3b8;
                 }
@@ -1288,7 +1173,6 @@
         }
     }
 
-<<<<<<< HEAD
     /**
      * Show apply section with form answers
      */
@@ -1397,9 +1281,6 @@
 
         this.addMessage('assistant', previewText);
     }
-=======
-
->>>>>>> 7843d1ea
 
 
 
